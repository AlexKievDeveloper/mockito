--- conflicted
+++ resolved
@@ -1,48 +1,41 @@
-<<<<<<< HEAD
 /*
  * Copyright (c) 2007 Mockito contributors
  * This program is made available under the terms of the MIT License.
  */
-=======
-/*
- * Copyright (c) 2007 Mockito contributors
- * This program is made available under the terms of the MIT License.
- */
->>>>>>> 2881aefc
-package org.mockito.internal.debugging;
-
-import java.util.List;
-
-import org.mockito.internal.invocation.InvocationMatcher;
-import org.mockito.internal.util.MockitoLogger;
-import org.mockito.internal.util.SimpleMockitoLogger;
-import org.mockito.invocation.Invocation;
-
-public class WarningsPrinterImpl {
-
-    private final boolean warnAboutUnstubbed;
-    private WarningsFinder finder;
-
-    public WarningsPrinterImpl(List<Invocation> unusedStubs, List<InvocationMatcher> unstubbedInvocations) {
-        this(unusedStubs, unstubbedInvocations, false);
-    }
-
-    public WarningsPrinterImpl(List<Invocation> unusedStubs, List<InvocationMatcher> allInvocations, boolean warnAboutUnstubbed) {
-        this(warnAboutUnstubbed, new WarningsFinder(unusedStubs, allInvocations));
-    }
-
-    WarningsPrinterImpl(boolean warnAboutUnstubbed, WarningsFinder finder) {
-        this.warnAboutUnstubbed = warnAboutUnstubbed;
-        this.finder = finder;
-    }
-    
-    public void print(final MockitoLogger logger) {
-        finder.find(new LoggingListener(warnAboutUnstubbed, logger));
-    }
-
-    public String print() {
-        SimpleMockitoLogger logger = new SimpleMockitoLogger();
-        this.print(logger);
-        return logger.getLoggedInfo();
-    }
+package org.mockito.internal.debugging;
+
+import java.util.List;
+
+import org.mockito.internal.invocation.InvocationMatcher;
+import org.mockito.internal.util.MockitoLogger;
+import org.mockito.internal.util.SimpleMockitoLogger;
+import org.mockito.invocation.Invocation;
+
+public class WarningsPrinterImpl {
+
+    private final boolean warnAboutUnstubbed;
+    private WarningsFinder finder;
+
+    public WarningsPrinterImpl(List<Invocation> unusedStubs, List<InvocationMatcher> unstubbedInvocations) {
+        this(unusedStubs, unstubbedInvocations, false);
+    }
+
+    public WarningsPrinterImpl(List<Invocation> unusedStubs, List<InvocationMatcher> allInvocations, boolean warnAboutUnstubbed) {
+        this(warnAboutUnstubbed, new WarningsFinder(unusedStubs, allInvocations));
+    }
+
+    WarningsPrinterImpl(boolean warnAboutUnstubbed, WarningsFinder finder) {
+        this.warnAboutUnstubbed = warnAboutUnstubbed;
+        this.finder = finder;
+    }
+    
+    public void print(final MockitoLogger logger) {
+        finder.find(new LoggingListener(warnAboutUnstubbed, logger));
+    }
+
+    public String print() {
+        SimpleMockitoLogger logger = new SimpleMockitoLogger();
+        this.print(logger);
+        return logger.getLoggedInfo();
+    }
 }