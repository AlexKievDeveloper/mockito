/*
 * Copyright (c) 2016 Mockito contributors
 * This program is made available under the terms of the MIT License.
 */
package org.mockito.internal.creation.bytebuddy;

import net.bytebuddy.ByteBuddy;
import net.bytebuddy.description.method.MethodDescription;
import net.bytebuddy.description.modifier.SynchronizationState;
import net.bytebuddy.description.modifier.Visibility;
import net.bytebuddy.dynamic.DynamicType;
import net.bytebuddy.dynamic.loading.MultipleParentClassLoader;
import net.bytebuddy.dynamic.scaffold.TypeValidation;
import net.bytebuddy.implementation.FieldAccessor;
import net.bytebuddy.implementation.Implementation;
import net.bytebuddy.matcher.ElementMatcher;
import org.mockito.exceptions.base.MockitoException;
import org.mockito.internal.creation.bytebuddy.ByteBuddyCrossClassLoaderSerializationSupport.CrossClassLoaderSerializableMock;
import org.mockito.internal.creation.bytebuddy.MockMethodInterceptor.DispatcherDefaultingToRealMethod;
import org.mockito.mock.SerializableMode;

import java.io.IOException;
import java.io.ObjectInputStream;
import java.lang.reflect.Modifier;
import java.lang.reflect.Type;
import java.util.ArrayList;
import java.util.Random;

import static java.lang.Thread.currentThread;
import static net.bytebuddy.description.modifier.Visibility.PRIVATE;
import static net.bytebuddy.dynamic.Transformer.ForMethod.withModifiers;
import static net.bytebuddy.implementation.MethodDelegation.to;
import static net.bytebuddy.implementation.attribute.MethodAttributeAppender.ForInstrumentedMethod.INCLUDING_RECEIVER;
import static net.bytebuddy.matcher.ElementMatchers.*;
import static org.mockito.internal.util.StringUtil.join;

class SubclassBytecodeGenerator implements BytecodeGenerator {

    private final SubclassLoader loader;

    private final ByteBuddy byteBuddy;
    private final Random random;

    private final Implementation readReplace;
    private final ElementMatcher<? super MethodDescription> matcher;

    public SubclassBytecodeGenerator() {
        this(new SubclassInjectionLoader());
    }

    public SubclassBytecodeGenerator(SubclassLoader loader) {
        this(loader, null, any());
    }

    public SubclassBytecodeGenerator(Implementation readReplace, ElementMatcher<? super MethodDescription> matcher) {
        this(new SubclassInjectionLoader(), readReplace, matcher);
    }

    protected SubclassBytecodeGenerator(SubclassLoader loader, Implementation readReplace, ElementMatcher<? super MethodDescription> matcher) {
        this.loader = loader;
        this.readReplace = readReplace;
        this.matcher = matcher;
        byteBuddy = new ByteBuddy().with(TypeValidation.DISABLED);
        random = new Random();
    }

    @Override
    public <T> Class<? extends T> mockClass(MockFeatures<T> features) {
        DynamicType.Builder<T> builder =
                byteBuddy.subclass(features.mockedType)
                         .name(nameFor(features.mockedType))
                         .ignoreAlso(isGroovyMethod())
                         .annotateType(features.mockedType.getAnnotations())
                         .implement(new ArrayList<Type>(features.interfaces))
                         .method(matcher)
                           .intercept(to(DispatcherDefaultingToRealMethod.class))
                           .transform(withModifiers(SynchronizationState.PLAIN))
                           .attribute(INCLUDING_RECEIVER)
                         .method(isHashCode())
                           .intercept(to(MockMethodInterceptor.ForHashCode.class))
                         .method(isEquals())
                           .intercept(to(MockMethodInterceptor.ForEquals.class))
                         .serialVersionUid(42L)
                         .defineField("mockitoInterceptor", MockMethodInterceptor.class, PRIVATE)
                         .implement(MockAccess.class)
                           .intercept(FieldAccessor.ofBeanProperty());
        if (features.serializableMode == SerializableMode.ACROSS_CLASSLOADERS) {
            builder = builder.implement(CrossClassLoaderSerializableMock.class)
                             .intercept(to(MockMethodInterceptor.ForWriteReplace.class));
        }
        if (readReplace != null) {
            builder = builder.defineMethod("readObject", void.class, Visibility.PRIVATE)
                    .withParameters(ObjectInputStream.class)
                    .throwing(ClassNotFoundException.class, IOException.class)
                    .intercept(readReplace);
        }
        ClassLoader classLoader = new MultipleParentClassLoader.Builder()
            .append(features.mockedType)
            .append(features.interfaces)
            .append(currentThread().getContextClassLoader())
            .append(MockAccess.class, DispatcherDefaultingToRealMethod.class)
            .append(MockMethodInterceptor.class,
                MockMethodInterceptor.ForHashCode.class,
                MockMethodInterceptor.ForEquals.class).build(MockMethodInterceptor.class.getClassLoader());
        if (classLoader != features.mockedType.getClassLoader()) {
            assertVisibility(features.mockedType);
            for (Class<?> iFace : features.interfaces) {
                assertVisibility(iFace);
            }
            builder = builder.ignoreAlso(isPackagePrivate()
                .or(returns(isPackagePrivate()))
                .or(hasParameters(whereAny(hasType(isPackagePrivate())))));
        }
        return builder.make()
<<<<<<< HEAD
                      .load(new MultipleParentClassLoader.Builder()
                              .append(features.mockedType)
                              .append(features.interfaces)
                              .append(currentThread().getContextClassLoader())
                              .append(MockAccess.class, DispatcherDefaultingToRealMethod.class)
                              .append(MockMethodInterceptor.class,
                                      MockMethodInterceptor.ForHashCode.class,
                                      MockMethodInterceptor.ForEquals.class).build(MockMethodInterceptor.class.getClassLoader()),
                              loader.getStrategy(features.mockedType))
=======
                      .load(classLoader, loader.getStrategy(features.mockedType))
>>>>>>> 4450f8b1
                      .getLoaded();
    }

    private static ElementMatcher<MethodDescription> isGroovyMethod() {
        return isDeclaredBy(named("groovy.lang.GroovyObjectSupport"));
    }

    // TODO inspect naming strategy (for OSGI, signed package, java.* (and bootstrap classes), etc...)
    private String nameFor(Class<?> type) {
        String typeName = type.getName();
        if (isComingFromJDK(type)
                || isComingFromSignedJar(type)
                || isComingFromSealedPackage(type)) {
            typeName = "codegen." + typeName;
        }
        return String.format("%s$%s$%d", typeName, "MockitoMock", Math.abs(random.nextInt()));
    }

    private boolean isComingFromJDK(Class<?> type) {
        // Comes from the manifest entry :
        // Implementation-Title: Java Runtime Environment
        // This entry is not necessarily present in every jar of the JDK
        return type.getPackage() != null && "Java Runtime Environment".equalsIgnoreCase(type.getPackage().getImplementationTitle())
                || type.getName().startsWith("java.")
                || type.getName().startsWith("javax.");
    }

    private boolean isComingFromSealedPackage(Class<?> type) {
        return type.getPackage() != null && type.getPackage().isSealed();
    }

    private boolean isComingFromSignedJar(Class<?> type) {
        return type.getSigners() != null;
    }

    private static void assertVisibility(Class<?> type) {
        if (!Modifier.isPublic(type.getModifiers())) {
            throw new MockitoException(join("Cannot create mock for " + type,
                "",
                "The type is not public and its mock class is loaded by a different class loader.",
                "This can have multiple reasons:",
                " - You are mocking a class with additional interfaces of another class loader",
                " - Mockito is loaded by a different class loader than the mocked type (e.g. with OSGi)",
                " - The thread's context class loader is different than the mock's class loader"));
        }
    }
}<|MERGE_RESOLUTION|>--- conflicted
+++ resolved
@@ -112,19 +112,7 @@
                 .or(hasParameters(whereAny(hasType(isPackagePrivate())))));
         }
         return builder.make()
-<<<<<<< HEAD
-                      .load(new MultipleParentClassLoader.Builder()
-                              .append(features.mockedType)
-                              .append(features.interfaces)
-                              .append(currentThread().getContextClassLoader())
-                              .append(MockAccess.class, DispatcherDefaultingToRealMethod.class)
-                              .append(MockMethodInterceptor.class,
-                                      MockMethodInterceptor.ForHashCode.class,
-                                      MockMethodInterceptor.ForEquals.class).build(MockMethodInterceptor.class.getClassLoader()),
-                              loader.getStrategy(features.mockedType))
-=======
                       .load(classLoader, loader.getStrategy(features.mockedType))
->>>>>>> 4450f8b1
                       .getLoaded();
     }
 
