--- conflicted
+++ resolved
@@ -5,11 +5,8 @@
 package org.mockito;
 
 import org.mockito.exceptions.misusing.RedundantListenerException;
-<<<<<<< HEAD
-=======
 import org.mockito.invocation.Invocation;
 import org.mockito.invocation.InvocationFactory;
->>>>>>> 4450f8b1
 import org.mockito.listeners.MockitoListener;
 import org.mockito.plugins.MockitoPlugins;
 
@@ -52,10 +49,7 @@
      * </code></pre>
      *
      * @param listener to add to Mockito
-<<<<<<< HEAD
-=======
      * @return this instance of mockito framework (fluent builder pattern)
->>>>>>> 4450f8b1
      * @since 2.1.0
      */
     @Incubating
