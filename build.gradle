--- conflicted
+++ resolved
@@ -6,10 +6,6 @@
     }
 
     dependencies {
-<<<<<<< HEAD
-        classpath "com.jfrog.bintray.gradle:gradle-bintray-plugin:1.7.3" //for publications to Bintray / central
-=======
->>>>>>> 4450f8b1
         classpath 'nl.javadude.gradle.plugins:license-gradle-plugin:0.11.0' // later versions don't work on JDK6
         classpath 'ru.vyarus:gradle-animalsniffer-plugin:1.3.0' //for 'java6-compatibility.gradle'
 
@@ -25,20 +21,6 @@
 
 description = 'Mockito mock objects library core API and implementation'
 
-<<<<<<< HEAD
-apply from: 'gradle/root/ide.gradle'
-apply from: 'gradle/root/gradle-fix.gradle'
-apply from: 'gradle/root/release.gradle'
-apply from: 'gradle/root/java6-compatibility.gradle'
-apply from: 'gradle/java-library.gradle'
-apply from: 'gradle/root/coverage.gradle'
-
-apply from: 'gradle/mockito-core/inline-mock.gradle'
-apply from: 'gradle/mockito-core/osgi.gradle'
-apply from: 'gradle/mockito-core/javadoc.gradle'
-apply from: 'gradle/mockito-core/license.gradle'
-apply from: 'gradle/mockito-core/testing.gradle'
-=======
 apply plugin: "org.shipkit.java"
 allprojects {
     plugins.withId("java") {
@@ -60,7 +42,6 @@
 apply from: 'gradle/mockito-core/testing.gradle'
 
 apply from: 'gradle/dependencies.gradle'
->>>>>>> 4450f8b1
 
 archivesBaseName = "mockito-core"
 
@@ -84,25 +65,14 @@
 }
 
 dependencies {
-<<<<<<< HEAD
-    compile 'net.bytebuddy:byte-buddy:1.6.11', 'net.bytebuddy:byte-buddy-agent:1.6.11'
-
-    compileOnly "junit:junit:4.12", "org.hamcrest:hamcrest-core:1.3"
-    compile "org.objenesis:objenesis:2.5"
-=======
     compile libraries.bytebuddy, libraries.bytebuddyagent
 
     compileOnly libraries.junit4, libraries.hamcrest
     compile libraries.objenesis
->>>>>>> 4450f8b1
 
     testCompile libraries.asm
 
-<<<<<<< HEAD
-    testCompile 'org.assertj:assertj-core:3.6.2'
-=======
     testCompile libraries.assertj
->>>>>>> 4450f8b1
 
     //putting 'provided' dependencies on test compile and runtime classpath
     testCompileOnly configurations.compileOnly
@@ -111,13 +81,9 @@
     testUtil sourceSets.test.output
 }
 
-<<<<<<< HEAD
-//To change Gradle Wrapper version use: ./gradlew wrapper --gradle-version=x.x
-=======
 task wrapper(type: Wrapper) {
     gradleVersion = '3.5'
 }
->>>>>>> 4450f8b1
 
 //Posting Build scans to https://scans.gradle.com
 buildScan {
