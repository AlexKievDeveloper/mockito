--- conflicted
+++ resolved
@@ -49,11 +49,7 @@
 install:
  - true
 script:
-<<<<<<< HEAD
-  - ./gradlew ciBuild -Dscan
-=======
-  - ./gradlew ciBuild release -Dscan -s
->>>>>>> 75d7316f
+  - ./gradlew ciBuild -Dscan -s
 after_success:
   - ./gradlew --stacktrace coverageReport && cp build/reports/jacoco/mockitoCoverage/mockitoCoverage.xml jacoco.xml || echo "Code coverage failed"
   - bash <(curl -s https://codecov.io/bash) || echo "Codecov did not collect coverage reports"