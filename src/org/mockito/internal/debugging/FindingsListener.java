--- conflicted
+++ resolved
@@ -1,23 +1,16 @@
-<<<<<<< HEAD
 /*
  * Copyright (c) 2007 Mockito contributors
  * This program is made available under the terms of the MIT License.
  */
-=======
-/*
- * Copyright (c) 2007 Mockito contributors
- * This program is made available under the terms of the MIT License.
- */
->>>>>>> 2881aefc
-package org.mockito.internal.debugging;
-
-import org.mockito.internal.invocation.InvocationMatcher;
-import org.mockito.invocation.Invocation;
-
-public interface FindingsListener {
-    void foundStubCalledWithDifferentArgs(Invocation unused, InvocationMatcher unstubbed);
-
-    void foundUnusedStub(Invocation unused);
-
-    void foundUnstubbed(InvocationMatcher unstubbed);
-}
+package org.mockito.internal.debugging;
+
+import org.mockito.internal.invocation.InvocationMatcher;
+import org.mockito.invocation.Invocation;
+
+public interface FindingsListener {
+    void foundStubCalledWithDifferentArgs(Invocation unused, InvocationMatcher unstubbed);
+
+    void foundUnusedStub(Invocation unused);
+
+    void foundUnstubbed(InvocationMatcher unstubbed);
+}