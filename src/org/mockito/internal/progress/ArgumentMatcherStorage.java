--- conflicted
+++ resolved
@@ -1,36 +1,29 @@
-<<<<<<< HEAD
 /*
  * Copyright (c) 2007 Mockito contributors
  * This program is made available under the terms of the MIT License.
  */
-=======
-/*
- * Copyright (c) 2007 Mockito contributors
- * This program is made available under the terms of the MIT License.
- */
->>>>>>> 2881aefc
-package org.mockito.internal.progress;
-
-import org.hamcrest.Matcher;
-import org.mockito.internal.matchers.LocalizedMatcher;
-
-import java.util.List;
-
-@SuppressWarnings("unchecked")
-public interface ArgumentMatcherStorage {
-
-    HandyReturnValues reportMatcher(Matcher matcher);
-
-    List<LocalizedMatcher> pullLocalizedMatchers();
-
-    HandyReturnValues reportAnd();
-
-    HandyReturnValues reportNot();
-
-    HandyReturnValues reportOr();
-
-    void validateState();
-
-    void reset();
-
+package org.mockito.internal.progress;
+
+import org.hamcrest.Matcher;
+import org.mockito.internal.matchers.LocalizedMatcher;
+
+import java.util.List;
+
+@SuppressWarnings("unchecked")
+public interface ArgumentMatcherStorage {
+
+    HandyReturnValues reportMatcher(Matcher matcher);
+
+    List<LocalizedMatcher> pullLocalizedMatchers();
+
+    HandyReturnValues reportAnd();
+
+    HandyReturnValues reportNot();
+
+    HandyReturnValues reportOr();
+
+    void validateState();
+
+    void reset();
+
 }