/*
 * Copyright (c) 2007 Mockito contributors
 * This program is made available under the terms of the MIT License.
 */
package org.mockito.internal.creation.settings;

import org.mockito.internal.util.reflection.GenericMetadataSupport;
import org.mockito.listeners.InvocationListener;
import org.mockito.mock.MockCreationSettings;
import org.mockito.mock.MockName;
import org.mockito.stubbing.Answer;

import java.io.Serializable;
import java.util.ArrayList;
import java.util.LinkedHashSet;
import java.util.List;
import java.util.Set;

/**
 * by Szczepan Faber, created at: 4/9/12
 */
public class CreationSettings<T> implements MockCreationSettings<T>, Serializable {
    private static final long serialVersionUID = -6789800638070123629L;

    protected Class<T> typeToMock;
    protected Set<Class> extraInterfaces = new LinkedHashSet<Class>();
    protected String name;
    protected Object spiedInstance;
    protected Answer<Object> defaultAnswer;
    protected MockName mockName;
    protected boolean serializable;
    protected boolean stubOnly;
    protected List<InvocationListener> invocationListeners = new ArrayList<InvocationListener>();
    protected GenericMetadataSupport mockitoGenericMetadata;

    public CreationSettings() {}

    @SuppressWarnings("unchecked")
    public CreationSettings(CreationSettings copy) {
        this.typeToMock = copy.typeToMock;
        this.extraInterfaces = copy.extraInterfaces;
        this.name = copy.name;
        this.spiedInstance = copy.spiedInstance;
        this.defaultAnswer = copy.defaultAnswer;
        this.mockName = copy.mockName;
        this.serializable = copy.serializable;
        this.invocationListeners = copy.invocationListeners;
<<<<<<< HEAD
        this.mockitoGenericMetadata = copy.mockitoGenericMetadata;
=======
        this.stubOnly = copy.stubOnly;
>>>>>>> 4b0bc1cc
    }

    public Class<T> getTypeToMock() {
        return typeToMock;
    }

    public CreationSettings<T> setTypeToMock(Class<T> typeToMock) {
        this.typeToMock = typeToMock;
        return this;
    }

    public Set<Class> getExtraInterfaces() {
        return extraInterfaces;
    }

    public CreationSettings<T> setExtraInterfaces(Set<Class> extraInterfaces) {
        this.extraInterfaces = extraInterfaces;
        return this;
    }

    public String getName() {
        return name;
    }

    public Object getSpiedInstance() {
        return spiedInstance;
    }

    public Answer<Object> getDefaultAnswer() {
        return defaultAnswer;
    }

    public MockName getMockName() {
        return mockName;
    }

    public CreationSettings<T> setMockName(MockName mockName) {
        this.mockName = mockName;
        return this;
    }

    public boolean isSerializable() {
        return serializable;
    }

    public boolean isStubOnly() {
        return stubOnly;
    }

    public List<InvocationListener> getInvocationListeners() {
        return invocationListeners;
    }

    public GenericMetadataSupport getMockitoGenericMetadata() {
        if (mockitoGenericMetadata == null) {
            this.mockitoGenericMetadata = GenericMetadataSupport.from(typeToMock);
        }
        return mockitoGenericMetadata;
    }

    public void setMockitoGenericMetadata(GenericMetadataSupport mockitoGenericMetadata) {
        this.mockitoGenericMetadata = mockitoGenericMetadata;
    }
}<|MERGE_RESOLUTION|>--- conflicted
+++ resolved
@@ -29,9 +29,9 @@
     protected Answer<Object> defaultAnswer;
     protected MockName mockName;
     protected boolean serializable;
-    protected boolean stubOnly;
     protected List<InvocationListener> invocationListeners = new ArrayList<InvocationListener>();
     protected GenericMetadataSupport mockitoGenericMetadata;
+    protected boolean stubOnly;
 
     public CreationSettings() {}
 
@@ -45,11 +45,8 @@
         this.mockName = copy.mockName;
         this.serializable = copy.serializable;
         this.invocationListeners = copy.invocationListeners;
-<<<<<<< HEAD
         this.mockitoGenericMetadata = copy.mockitoGenericMetadata;
-=======
         this.stubOnly = copy.stubOnly;
->>>>>>> 4b0bc1cc
     }
 
     public Class<T> getTypeToMock() {
@@ -95,10 +92,6 @@
         return serializable;
     }
 
-    public boolean isStubOnly() {
-        return stubOnly;
-    }
-
     public List<InvocationListener> getInvocationListeners() {
         return invocationListeners;
     }
@@ -113,4 +106,9 @@
     public void setMockitoGenericMetadata(GenericMetadataSupport mockitoGenericMetadata) {
         this.mockitoGenericMetadata = mockitoGenericMetadata;
     }
+
+    public boolean isStubOnly() {
+        return stubOnly;
+    }
+
 }